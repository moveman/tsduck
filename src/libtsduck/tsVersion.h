//----------------------------------------------------------------------------
//
// TSDuck - The MPEG Transport Stream Toolkit
// Copyright (c) 2005-2019, Thierry Lelegard
// All rights reserved.
//
// Redistribution and use in source and binary forms, with or without
// modification, are permitted provided that the following conditions are met:
//
// 1. Redistributions of source code must retain the above copyright notice,
//    this list of conditions and the following disclaimer.
// 2. Redistributions in binary form must reproduce the above copyright
//    notice, this list of conditions and the following disclaimer in the
//    documentation and/or other materials provided with the distribution.
//
// THIS SOFTWARE IS PROVIDED BY THE COPYRIGHT HOLDERS AND CONTRIBUTORS "AS IS"
// AND ANY EXPRESS OR IMPLIED WARRANTIES, INCLUDING, BUT NOT LIMITED TO, THE
// IMPLIED WARRANTIES OF MERCHANTABILITY AND FITNESS FOR A PARTICULAR PURPOSE
// ARE DISCLAIMED. IN NO EVENT SHALL THE COPYRIGHT OWNER OR CONTRIBUTORS BE
// LIABLE FOR ANY DIRECT, INDIRECT, INCIDENTAL, SPECIAL, EXEMPLARY, OR
// CONSEQUENTIAL DAMAGES (INCLUDING, BUT NOT LIMITED TO, PROCUREMENT OF
// SUBSTITUTE GOODS OR SERVICES; LOSS OF USE, DATA, OR PROFITS; OR BUSINESS
// INTERRUPTION) HOWEVER CAUSED AND ON ANY THEORY OF LIABILITY, WHETHER IN
// CONTRACT, STRICT LIABILITY, OR TORT (INCLUDING NEGLIGENCE OR OTHERWISE)
// ARISING IN ANY WAY OUT OF THE USE OF THIS SOFTWARE, EVEN IF ADVISED OF
// THE POSSIBILITY OF SUCH DAMAGE.
//
//----------------------------------------------------------------------------
//!
//!  @file
//!  Version identification of TSDuck.
//!
//----------------------------------------------------------------------------

#pragma once
//!
//! TSDuck major version.
//!
#define TS_VERSION_MAJOR 3
//!
//! TSDuck minor version.
//!
#define TS_VERSION_MINOR 18
//!
//! TSDuck commit number (automatically updated by Git hooks).
//!
<<<<<<< HEAD
#define TS_COMMIT 1331
=======
#define TS_COMMIT 1333
>>>>>>> cdaae443
<|MERGE_RESOLUTION|>--- conflicted
+++ resolved
@@ -44,8 +44,4 @@
 //!
 //! TSDuck commit number (automatically updated by Git hooks).
 //!
-<<<<<<< HEAD
-#define TS_COMMIT 1331
-=======
-#define TS_COMMIT 1333
->>>>>>> cdaae443
+#define TS_COMMIT 1334